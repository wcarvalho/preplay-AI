--- conflicted
+++ resolved
@@ -661,8 +661,6 @@
   task_configs: List[struct.PyTreeNode] = None
 
 
-<<<<<<< HEAD
-=======
 @struct.dataclass
 class MultiGoalObservation(struct.PyTreeNode):
   image: chex.Array
@@ -671,7 +669,6 @@
   state_features: chex.Array
   previous_action: int = None
 
->>>>>>> 47ffe8fc
 class CraftaxMultiGoalSymbolicWebEnvNoAutoReset(CraftaxSymbolicWebEnvNoAutoReset):
   """
   This is a multi-goal version of the Craftax environment.
