--- conflicted
+++ resolved
@@ -527,7 +527,8 @@
             #"ENV": {'values': ['craftax']},
             "SEED": {'values': list(range(1,2))},
             "NUM_ENV_SEEDS": {'values': [0]},
-            "USE_PRECONDITION": {'values': [True, False]},
+            "AUX_COEFF": {'values': [.5, .1, .01]},
+            "USE_PRECONDITION": {'values': [True]},
         },
         'overrides': ['alg=ql', 'rlenv=craftax-10m', 'user=wilka'],
         'group': 'ql-sf-13',
@@ -540,23 +541,13 @@
         },
         'parameters': {
             "NUM_ENV_SEEDS": {'values': [0]},
-<<<<<<< HEAD
-            #"TX_PAIR": {'values': ['hyperbolic']},
-            # "NSAMPLES": {'values': [1, 5]},
-            "USE_PRECONDITION": {'values': [True, False]},
-            "AUX_COEFF": {'values': [1.0, .1, .01, 0.]},
-        },
-        'overrides': ['alg=usfa', 'rlenv=craftax-10m', 'user=wilka'],
-        'group': 'usfa-7',
-=======
-            "USE_PRECONDITION": {'values': [True, False]},
+            "USE_PRECONDITION": {'values': [True]},
             "AUX_COEFF": {'values': [1.0, 0.]},
             "MAX_PRIORITY_WEIGHT": {'values': [0.]},
             "IMPORTANCE_SAMPLING_EXPONENT": {'values': [0.]},
         },
         'overrides': ['alg=usfa_craftax', 'rlenv=craftax-10m', 'user=wilka'],
-        'group': 'usfa-6',
->>>>>>> 11e0b982
+        'group': 'usfa-7',
     }
 
   elif search == 'alphazero':
